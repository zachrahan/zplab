# The MIT License (MIT)
#
# Copyright (c) 2014 WUSTL ZPLAB
#
# Permission is hereby granted, free of charge, to any person obtaining a copy
# of this software and associated documentation files (the "Software"), to deal
# in the Software without restriction, including without limitation the rights
# to use, copy, modify, merge, publish, distribute, sublicense, and/or sell
# copies of the Software, and to permit persons to whom the Software is
# furnished to do so, subject to the following conditions:
#
# The above copyright notice and this permission notice shall be included in all
# copies or substantial portions of the Software.
#
# THE SOFTWARE IS PROVIDED "AS IS", WITHOUT WARRANTY OF ANY KIND, EXPRESS OR
# IMPLIED, INCLUDING BUT NOT LIMITED TO THE WARRANTIES OF MERCHANTABILITY,
# FITNESS FOR A PARTICULAR PURPOSE AND NONINFRINGEMENT. IN NO EVENT SHALL THE
# AUTHORS OR COPYRIGHT HOLDERS BE LIABLE FOR ANY CLAIM, DAMAGES OR OTHER
# LIABILITY, WHETHER IN AN ACTION OF CONTRACT, TORT OR OTHERWISE, ARISING FROM,
# OUT OF OR IN CONNECTION WITH THE SOFTWARE OR THE USE OR OTHER DEALINGS IN THE
# SOFTWARE.
#
# Authors: Erik Hvatum, Zach Pincus

<<<<<<< HEAD
import codecs
from ism_blob import ISMBlob
import pickle
import platform
from . import lowlevel
from rpc_acquisition.andor.andor_image import AndorImage
from .. import enumerated_properties
import sys
import threading
import weakref
import zmq

ANDOR_IMAGE_SERVER_PORT = 'tcp://127.0.0.1:6003'
ANDOR_IMAGE_SERVER_NOTIFICATION_PORT  = 'tcp://127.0.0.1:6004'

class AndorImageServer:
    def __init__(self, camera):
        self.camera = camera

class LocalAndorImageServer(AndorImageServer):
    def __init__(self, camera):
        AndorImageServer.__init__(self, camera)

class ZMQAndorImageServer(threading.Thread):
    def __init__(self, camera, context):
        self.camera = weakref.proxy(camera)
        self.context = context
        self._rep_socket = self.context.socket(zmq.REP)
        self._rep_socket.bind(ANDOR_IMAGE_SERVER_PORT)
        self._pub_socket = self.context.socket(zmq.PUB)
        self._pub_socket.set_hwm(1)
        self._pub_socket.bind(ANDOR_IMAGE_SERVER_NOTIFICATION_PORT)
        self._pub_lock = threading.Lock()
        AndorImageServer.__init__(self, camera)
        threading.Thread.__init__(self, name='ZMQAndorImageServer', daemon=True)
        self._msg_handlers = {
            'stop' : self._on_stop,
            'get newest' : self._on_get_newest,
            'got' : self._on_got
        }
        self._newest = None
        self._newest_lock = threading.Lock()
        self._on_wire = {}
        self._stop_requested_lock = threading.Lock()
        self._stop_requested = False
        self.start()

    def run(self):
        continue_running = True
        print('run')
        while continue_running:
            print('loop')
            with self._stop_requested_lock:
                if self._stop_requested:
                    print('stop requested')
                    break
            if self._rep_socket.poll(1000):
                msg = self._rep_socket.recv_json(zmq.NOBLOCK)
                print(msg)
                req = msg['req']
                handler = self._msg_handlers.get(req, self._unknown_req)
                continue_running = handler(msg)
        print('ZMQAndorImageServer.run exiting')

    def notify_of_new_image(self, andor_image):
        with self._newest_lock:
            self._newest = andor_image
        with self._pub_lock:
            self._pub_socket.send_string('new image')

    def stop(self):
        with self._stop_requested_lock:
            self._stop_requested = True

    def _unknown_req(self, msg):
        sys.stderr.write('Received unknown request string "{}".'.format(msg['req']))
        sys.stderr.flush()
        rmsg = {
            'rep' : 'ERROR',
            'error' : 'Unknown request string',
            'req' : msg['req']
        }
        self._rep_socket.send_json(rmsg)
        return True

    def _on_stop(self, _):
        with self._pub_lock:
            self._pub_socket.send_string('stopping')
        self._rep_socket.send_json({'rep' : 'stopping'})
        return False

    def _on_get_newest(self, msg):
        with self._newest_lock:
            newest = self._newest
        if newest is None:
            self._rep_socket.send_json({'rep' : 'none available'})
        else:
            if msg['node'] != '' and msg['node'] == platform.node():
                print("msg['node'] != '' and msg['node'] == platform.node()")
                rmsg = {
                    'rep' : 'ismb image',
                    'ismb_name' : newest.ismb.name,
                    'shape' : newest.im.shape
                    }
                self._rep_socket.send_json(rmsg)
                if newest.ismb.name in self._on_wire:
                    self._on_wire[newest.ismb.name][1] += 1
                else:
                    self._on_wire[newest.ismb.name] = [newest, 1]
                print(self._on_wire)
            else:
                rmsg = {
                    'rep' : 'pickled image',
                    'pickled image' : codecs.encode(pickle.dumps(newest.im), 'base64').decode('ascii')
                }
                self._rep_socket.send_json(rmsg)
        return True

    def _on_got(self, msg):
        ismb_name = msg['ismb_name']
        if ismb_name in self._on_wire:
            onwire = self._on_wire[ismb_name]
            onwire[1] -= 1
            if onwire[1] == 0:
                del self._on_wire[ismb_name]
        else:
            sys.stderr.write('ismb_name "{}" in got request absent from _on_wire dict.'.format(ismb_name))
            sys.stderr.flush()
        self._rep_socket.send_json({'rep' : 'ok'})
        return True

=======
from . import lowlevel
from .. import enumerated_properties

>>>>>>> 95fa4b8c
class ReadOnly_AT_Enum(enumerated_properties.DictProperty):
    def __init__(self, feature):
        self._feature = feature
        super().__init__()

    def _get_hw_to_usr(self):
        str_count = lowlevel.GetEnumCount(self._feature)
        return {idx : lowlevel.GetEnumStringByIndex(self._feature, idx) for idx in range(str_count)}

    def _read(self):
        return lowlevel.GetEnumIndex(self._feature)

class AT_Enum(ReadOnly_AT_Enum):
    def get_available_values(self):
        '''The currently accepted values.  This is the subset of recognized_values
        that may be assigned without raising a NOTIMPLEMENTED AndorError, given the
        camera model and its current state.'''
        return sorted((feature for idx, feature in self._hw_to_usr.items() if lowlevel.IsEnumIndexAvailable(self._feature, idx)))

    def _write(self, value):
        lowlevel.SetEnumIndex(self._feature, value)

class Camera:
    '''This class provides an abstraction of the raw Andor API ctypes shim found in
<<<<<<< HEAD
    rpc_acquisition.andor.lowlevel.

    Note that rpc_acquisition.andor.lowlevel.initialize(..) should be called once before
    instantiating this class.'''
    _prefix = 'scope.camera.'

    def __init__(self, property_server=None, property_prefix=''):
        lowlevel.initialize() # safe to call this multiple times
=======
    rpc_acquisition.lowlevel.lowlevel.

    Note that rpc_acquisition.lowlevel.lowlevel.initialize(..) should be called once before
    instantiating this class.'''
    def __init__(self, property_server=None, property_prefix=''):
        lowlevel.initialize() # safe to call this multiple times
        
>>>>>>> 95fa4b8c
        self._callback_properties = {}

        # Expose some certain camera properties presented by the Andor API more or less directly,
        # the only transformation being translation of enumeration indexes to descriptive strings
        # for convenience
        self._add_enum('AuxiliaryOutSource', 'auxiliary_out_source')
        self._add_enum('AOIBinning', 'binning')
        self._add_enum('BitDepth', 'bit_depth', readonly=True)
        self._add_enum('CycleMode', 'cycle_mode')
        self._add_enum('IOSelector', 'io_selector')
        self._add_enum('PixelReadoutRate', 'pixel_readout_rate')
        self._add_enum('ElectronicShutteringMode', 'shutter_mode')
        self._add_enum('SimplePreAmpGainControl', 'sensor_gain')
        self._add_enum('TriggerMode', 'trigger_mode')
        self._add_enum('TemperatureStatus', 'temperature_status', readonly=True)
        
        # Directly expose certain plain camera properties from Andor API
        self._add_property('AccumulateCount', 'accumulate_count', 'Int')
        self._add_property('AOIHeight', 'aoi_height', 'Int')
        self._add_property('AOILeft', 'aoi_left', 'Int')
        self._add_property('AOIStride', 'aoi_stride', 'Int', readonly=True)
        self._add_property('AOITop', 'aoi_top', 'Int')
        self._add_property('AOIWidth', 'aoi_width', 'Int')
        self._add_property('BaselineLevel', 'baseline_level', 'Int', readonly=True)
        self._add_property('BytesPerPixel', 'bytes_per_pixel', 'Float', readonly=True)
        self._add_property('CameraAcquiring', 'is_acquiring', 'Bool', readonly=True)
        self._add_property('CameraModel', 'model_name', 'String', readonly=True)
        self._add_property('ExposureTime', 'exposure_time', 'Float')
        self._add_property('ImageSizeBytes', 'image_byte_count', 'Int')
        self._add_property('InterfaceType', 'interface_type', 'String', readonly=True)
        self._add_property('IOInvert', 'selected_io_pin_inverted', 'Bool')
        self._add_property('MetadataEnable', 'metadata_enabled', 'Bool')
        self._add_property('MetadataTimestamp', 'include_timestamp_in_metadata', 'Bool')
        self._add_property('Overlap', 'overlap_enabled', 'Bool')
        self._add_property('ReadoutTime', 'readout_time', 'Float', readonly=True)
        self._add_property('SerialNumber', 'serial_number', 'String', readonly=True)
        self._add_property('SpuriousNoiseFilter', 'spurious_noise_filter_enabled', 'Bool')
        self._add_property('TimestampClock', 'current_timestamp', 'Int', readonly=True)
        self._add_property('TimestampClockFrequency', 'timestamp_ticks_per_second', 'Int', readonly=True)

        # Andor API commands and also abstractions not corresponding directly to any one Andor API
        # camera property are implemented as member functions without a leading _.


        # Sensor cooling reduces image noise, improving the quality of results, at the cost of
        # supplying power to the Peltier junction unit within the camera that serves to cool the
        # sensor.  Sensor cooling is always off when a camera is opened via the Andor API, even
        # if the camera has not been power cycled in the time since a previous Andor API session
        # activated sensor cooling.
        #
        # The cost of failing to activate sensor cooling in terms of insiduous reduction of result
        # quality far outweighs the extra power usage required to maintain sensor cooling while
        # the camera is opened.  Therefore, our first order of business after setting up properties
        # is to enable sensor cooling and ensure that the camera cooling fan is also enabled (the
        # fan defaults to being enabled, but it is critically important that it is enabled if
        # sensor cooling is enabled, as the Peltier unit generates waste heat that would damage
        # the camera if allowed to accumulate - so we set and verify this).
        #
        # FanSpeed and SensorCooling are presented as read-only to make it harder to accidentally
        # or ill-advisedly disable either.  Removing or supplying False to the readonly arguments
        # of the two calling calls disabled this protection.
        self._add_enum('FanSpeed', 'fan', readonly=True)
        self._add_property('SensorCooling', 'sensor_cooling_enabled', 'Bool', readonly=True)

        self._live_mode_enabled = False

        self._property_server = property_server
        self._property_prefix = property_prefix
        if property_server:
            self._c_callback = lowlevel.FeatureCallback(self._andor_callback)
            self._serve_properties = False
            for at_feature in self._callback_properties.keys():
                lowlevel.RegisterFeatureCallback(at_feature, self._c_callback, 0)
            self._serve_properties = True

<<<<<<< HEAD
            self._publish_live_mode_enabled = self._property_server.add_property(self._prefix + 'live_mode_enabled',
                                                                                 self._live_mode_enabled)
            self._andor_image_server = ZMQAndorImageServer(self, self._property_server.context)
        else:
            self._publish_live_mode_enabled = None

=======
>>>>>>> 95fa4b8c
        lowlevel.SetEnumString('FanSpeed', 'On')
        if lowlevel.GetEnumStringByIndex('FanSpeed', lowlevel.GetEnumIndex('FanSpeed')) != 'On':
            raise lowlevel.AndorError('Failed to turn on camera fan!')
        lowlevel.SetBool('SensorCooling', True)
        if not lowlevel.GetBool('SensorCooling'):
            raise lowlevel.AndorError('Failed to enable sensor cooling!')

    def _add_enum(self, at_feature, py_name, readonly=False):
        '''Expose a camera setting presented by the Andor API via GetEnumIndex, 
        SetEnumIndex, and GetEnumStringByIndex as an enumerated property.'''
        if readonly:
            enum = ReadOnly_AT_Enum(at_feature)
        else:
            enum = AT_Enum(at_feature)
        self._callback_properties[at_feature] = (enum.get_value, py_name)
        setattr(self, py_name, enum)

    def _add_property(self, at_feature, py_name, at_type, readonly=False):
        '''Directly expose numeric or string camera setting.'''
        andor_getter = getattr(andor, 'Get'+at_type)
        def getter():
            return andor_getter(at_feature)
        setattr(self, 'get_'+py_name, getter)
        self._callback_properties[at_feature] = (getter, py_name)
        
        if not readonly:
            andor_setter = getattr(andor, 'Set'+at_type)
            def setter(value):
                andor_setter(at_feature, value)
            setattr(self, 'set_'+py_name, setter)

    def _andor_callback(self, camera_handle, at_feature, context):
        if self._serve_properties:
            getter, py_name = self._callback_properties[at_feature]
            self._property_server.update_property(self._property_prefix + py_name, getter())
        return lowlevel.AT_CALLBACK_SUCCESS

    def __del__(self):
        if self._property_server:
            for at_feature in self._callback_properties.keys():
                lowlevel.UnregisterFeatureCallback(at_feature, self._c_callback, 0)
<<<<<<< HEAD
            self._andor_image_server.stop()
            self._andor_image_server.join()
=======
>>>>>>> 95fa4b8c

    def get_aoi(self):
        '''Convenience wrapper around the aoi_left, aoi_top, aoi_width, aoi_height
        properties.  When setting this property, None elements and omitted entries
        cause the corresponding aoi_* property to be left unmodified.'''
        return {
            'aoi_left' : self.get_aoi_left(),
            'aoi_top' : self.get_aoi_top(),
            'aoi_width' : self.get_aoi_width(),
            'aoi_height' : self.get_aoi_height()
        }

    def set_aoi(self, aoi_dict):
        valid_keys = ['aoi_left', 'aoi_top', 'aoi_width', 'aoi_height']
        extraneous = set(aoi_dict.keys()) - set(('aoi_left', 'aoi_top', 'aoi_width', 'aoi_height'))
        if extraneous:
            e = 'Invalid AOI dict key{} {} supplied.  '
            if len(extraneous) == 1:
                e = e.format('', "'{}'".format(extraneous.pop()))
            else:
                e = e.format('s', sorted(list(extraneous)))
            raise KeyError(e + 'AOI dict keys must be one of {}.'.format(valid_keys))
        # Although this property gives the appearence of setting multiple AOI parameters simultaneously,
        # each parameter is actually sent to the layer beneath us one at a time, and it is never permitted
        # to (even temporarily) specify an illegal AOI.
        #
        # Consider that {'aoi_left' : 2001, 'aoi_width' : 500} specifies horizontal AOI parameters that
        # are valid together.  However, if aoi_left is greater than 2061 before the change, aoi_left
        # must be updated before aoi_width.
        # 
        # Performing AOI updates in ascending order of signed parameter value change ensures that setting
        # a collection of AOI parameters that are together legal does not require transitioning through
        # an illegal state.*
        # 
        # Although processing of vertical and horizontal parameters via this algorithm
        # is separable, applying a sort to both together will never fail when separate processing would 
        # succeed, and vice versa.**
        #
        # * A too-fat mouse will not fit through a too-occluded portal.  However, the mouse may fit
        # _after_ decreasing the size of the occlusion.
        # 
        # ** Proof: the validity of a horizontal parameter depends only on the other horizontal
        # parameter and never either vertical parameter, as does the validity of a vertical
        # parameter, mutatis mutandis.  Therefore, only ordering of subset elements relative to other
        # elements of the same subset matters, and sorting the combined set preserves subset ordering
        # such that separating the sets after sorting yields identical results to sorting each separately.
        deltas = []
        for key, value in aoi_dict.items():
            if value is not None:
                deltas.append((key, value, value - getattr(self, 'get_' + key)()))
        deltas.sort(key=lambda kv: kv[2])
        for key, value, delta in deltas:
            getattr(self, 'set_' + key)(value)

    def software_trigger(self):
        '''Send software trigger.  Causes an exposure to be acquired and eventually
        written to a queued buffer when an acquisition sequence is in progress and
        trigger_mode is 'Software'.'''
        lowlevel.Command('SoftwareTrigger')

    def reset_timestamp(self):
        '''Reset current_timestamp to 0.'''
<<<<<<< HEAD
        lowlevel.Command('TimestampClockReset')

    def get_live_mode_enabled(self):
        return self._live_mode_enabled

    def set_live_mode_enabled(self, live_mode_enabled):
        if live_mode_enabled != self._live_mode_enabled:
            self._live_mode_enabled = live_mode_enabled
            if self._publish_live_mode_enabled is not None:
                self._publish_live_mode_enabled(self._live_mode_enabled)
=======
        lowlevel.Command('TimestampClockReset')
>>>>>>> 95fa4b8c
<|MERGE_RESOLUTION|>--- conflicted
+++ resolved
@@ -22,21 +22,18 @@
 #
 # Authors: Erik Hvatum, Zach Pincus
 
-<<<<<<< HEAD
 import codecs
 from ism_blob import ISMBlob
 import pickle
 import platform
-from . import lowlevel
-from rpc_acquisition.andor.andor_image import AndorImage
-from .. import enumerated_properties
 import sys
 import threading
 import weakref
 import zmq
-
-ANDOR_IMAGE_SERVER_PORT = 'tcp://127.0.0.1:6003'
-ANDOR_IMAGE_SERVER_NOTIFICATION_PORT  = 'tcp://127.0.0.1:6004'
+from .. import enumerated_properties
+from . import lowlevel
+from .. import scope_configuration as config
+from rpc_acquisition.andor.andor_image import AndorImage
 
 class AndorImageServer:
     def __init__(self, camera):
@@ -51,10 +48,10 @@
         self.camera = weakref.proxy(camera)
         self.context = context
         self._rep_socket = self.context.socket(zmq.REP)
-        self._rep_socket.bind(ANDOR_IMAGE_SERVER_PORT)
+        self._rep_socket.bind(config.Camera.IMAGE_SERVER_PORT)
         self._pub_socket = self.context.socket(zmq.PUB)
         self._pub_socket.set_hwm(1)
-        self._pub_socket.bind(ANDOR_IMAGE_SERVER_NOTIFICATION_PORT)
+        self._pub_socket.bind(config.Camera.IMAGE_SERVER_NOTIFICATION_PORT)
         self._pub_lock = threading.Lock()
         AndorImageServer.__init__(self, camera)
         threading.Thread.__init__(self, name='ZMQAndorImageServer', daemon=True)
@@ -154,11 +151,6 @@
         self._rep_socket.send_json({'rep' : 'ok'})
         return True
 
-=======
-from . import lowlevel
-from .. import enumerated_properties
-
->>>>>>> 95fa4b8c
 class ReadOnly_AT_Enum(enumerated_properties.DictProperty):
     def __init__(self, feature):
         self._feature = feature
@@ -183,24 +175,10 @@
 
 class Camera:
     '''This class provides an abstraction of the raw Andor API ctypes shim found in
-<<<<<<< HEAD
-    rpc_acquisition.andor.lowlevel.
-
-    Note that rpc_acquisition.andor.lowlevel.initialize(..) should be called once before
-    instantiating this class.'''
-    _prefix = 'scope.camera.'
+    rpc_acquisition.andor.lowlevel.'''
 
     def __init__(self, property_server=None, property_prefix=''):
         lowlevel.initialize() # safe to call this multiple times
-=======
-    rpc_acquisition.lowlevel.lowlevel.
-
-    Note that rpc_acquisition.lowlevel.lowlevel.initialize(..) should be called once before
-    instantiating this class.'''
-    def __init__(self, property_server=None, property_prefix=''):
-        lowlevel.initialize() # safe to call this multiple times
-        
->>>>>>> 95fa4b8c
         self._callback_properties = {}
 
         # Expose some certain camera properties presented by the Andor API more or less directly,
@@ -276,15 +254,12 @@
                 lowlevel.RegisterFeatureCallback(at_feature, self._c_callback, 0)
             self._serve_properties = True
 
-<<<<<<< HEAD
-            self._publish_live_mode_enabled = self._property_server.add_property(self._prefix + 'live_mode_enabled',
+            self._publish_live_mode_enabled = self._property_server.add_property(self._property_prefix + 'live_mode_enabled',
                                                                                  self._live_mode_enabled)
             self._andor_image_server = ZMQAndorImageServer(self, self._property_server.context)
         else:
             self._publish_live_mode_enabled = None
 
-=======
->>>>>>> 95fa4b8c
         lowlevel.SetEnumString('FanSpeed', 'On')
         if lowlevel.GetEnumStringByIndex('FanSpeed', lowlevel.GetEnumIndex('FanSpeed')) != 'On':
             raise lowlevel.AndorError('Failed to turn on camera fan!')
@@ -304,14 +279,14 @@
 
     def _add_property(self, at_feature, py_name, at_type, readonly=False):
         '''Directly expose numeric or string camera setting.'''
-        andor_getter = getattr(andor, 'Get'+at_type)
+        andor_getter = getattr(lowlevel, 'Get'+at_type)
         def getter():
             return andor_getter(at_feature)
         setattr(self, 'get_'+py_name, getter)
         self._callback_properties[at_feature] = (getter, py_name)
         
         if not readonly:
-            andor_setter = getattr(andor, 'Set'+at_type)
+            andor_setter = getattr(lowlevel, 'Set'+at_type)
             def setter(value):
                 andor_setter(at_feature, value)
             setattr(self, 'set_'+py_name, setter)
@@ -326,11 +301,8 @@
         if self._property_server:
             for at_feature in self._callback_properties.keys():
                 lowlevel.UnregisterFeatureCallback(at_feature, self._c_callback, 0)
-<<<<<<< HEAD
             self._andor_image_server.stop()
             self._andor_image_server.join()
-=======
->>>>>>> 95fa4b8c
 
     def get_aoi(self):
         '''Convenience wrapper around the aoi_left, aoi_top, aoi_width, aoi_height
@@ -393,7 +365,6 @@
 
     def reset_timestamp(self):
         '''Reset current_timestamp to 0.'''
-<<<<<<< HEAD
         lowlevel.Command('TimestampClockReset')
 
     def get_live_mode_enabled(self):
@@ -403,7 +374,4 @@
         if live_mode_enabled != self._live_mode_enabled:
             self._live_mode_enabled = live_mode_enabled
             if self._publish_live_mode_enabled is not None:
-                self._publish_live_mode_enabled(self._live_mode_enabled)
-=======
-        lowlevel.Command('TimestampClockReset')
->>>>>>> 95fa4b8c
+                self._publish_live_mode_enabled(self._live_mode_enabled)